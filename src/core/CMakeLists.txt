--- conflicted
+++ resolved
@@ -185,13 +185,8 @@
     hle/service/pctl/module.h
     hle/service/pctl/pctl.cpp
     hle/service/pctl/pctl.h
-<<<<<<< HEAD
-    hle/service/pctl/pctl_a.cpp
-    hle/service/pctl/pctl_a.h
     hle/service/prepo/prepo.cpp
     hle/service/prepo/prepo.h
-=======
->>>>>>> 4ac9b47d
     hle/service/service.cpp
     hle/service/service.h
     hle/service/set/set.cpp
